import { MessageParam } from "@anthropic-ai/sdk/resources/index.mjs"

import { ScenarioApi } from "@sap-ai-sdk/ai-api"

import { OrchestrationClient, LlmModuleConfig, TemplatingModuleConfig, ChatMessages } from "@sap-ai-sdk/orchestration"

import { ApiHandler } from ".."
import { ApiHandlerOptions, ModelInfo, sapAiCoreDefaultModelId, SapAiCoreModelId, sapAiCoreModels } from "../../shared/api"
import { ApiStream } from "../transform/stream"
import { withRetry } from "../retry"
<<<<<<< HEAD

export class SapAiCore implements ApiHandler {
	private options: ApiHandlerOptions
	private modelsReady: Promise<void> // ← 1️⃣  keep the promise
	private formattedModels: Model[] = [] // ← 2️⃣  keep the data in-memory

	constructor(options: ApiHandlerOptions) {
		this.options = options
		this.setupAiCoreEnvVariable()
		this.modelsReady = this.getModelsFromSDK()
			.then((models) => {
				// save the array in memory
				this.formattedModels = models
			})
			.catch((err) => {
				console.error("model fetch failed:", err)
				this.formattedModels = [] // fail‐safe
			})
=======
import { convertToOpenAiMessages } from "../transform/openai-format"
import OpenAI from "openai"
import { devspace } from "@sap/bas-sdk"
import { BASLLMProxy } from "../../utils/ai-core/bas-llm-proxy"
import { Logger } from "../../services/logging/Logger"
import fs from "fs"
import path from "path"
import os from "os"

const AI_CORE_CREDS_FILENAME = "ai-core-creds.json"

type ModelType = { id: SapAiCoreModelId; info: ModelInfo }

export class SapAiCore implements ApiHandler {
	private options: ApiHandlerOptions
	private basLLMProxy: BASLLMProxy | undefined

	constructor(options: ApiHandlerOptions) {
		this.options = options
		this.setupAiCore()
>>>>>>> a05c64d5
	}

	/**
	 * Main entry point called by the router. It forwards the conversation to the
	 * orchestration runtime and yields streamed chunks back to the caller.
	 */
	@withRetry()
	async *createMessage(systemPrompt: string, messages: MessageParam[]): ApiStream {
		await this.modelsReady

		const model = this.getModel()
<<<<<<< HEAD

		// Define the LLM to be used by the Orchestration pipeline
		const llm: LlmModuleConfig = {
			model_name: model.id,
			// add model_params only for Anthropic models
			...(model.id.includes("anthropic") && {
				model_params: { max_tokens: 8192 },
			}),
=======
		const modelInfo = model.info

		// Convert to OpenAI format first
		const openAImessages = [...convertToOpenAiMessages(messages)]
		// Then convert to Azure OpenAI format
		const azureSystemMessages: AzureOpenAiChatCompletionRequestSystemMessage = {
			role: "system",
			content: systemPrompt,
>>>>>>> a05c64d5
		}

<<<<<<< HEAD
		// Simple template: just pass the system prompt.  If you need RAG you can
		// replace this with the grounding template variant.
		const templating: TemplatingModuleConfig = {
			template: [
=======
		if (process.env["AICORE_SERVICE_KEY"]) {
			yield* this.llmRequestAICore(model, modelInfo, azureMessages)
		} else {
			yield* this.llmRequestBASProxy(model, azureMessages)
		}
	}

	private async *llmRequestAICore(model: ModelType, modelInfo: ModelInfo, azureMessages: any[]): ApiStream {
		const chatClient = new AzureOpenAiChatClient(model.id.trim())
		let response
		if (model.id === "o3-mini") {
			response = await chatClient.stream(
				{
					max_completion_tokens: modelInfo.maxTokens,
					messages: azureMessages,
				},
				undefined,
>>>>>>> a05c64d5
				{
					role: "system",
					content: systemPrompt,
				},
			],
		}

<<<<<<< HEAD
		const orchestrationClient = new OrchestrationClient({ llm, templating })
		let response
		const modelData = this.formattedModels.find((m) => m.id === model.id)

		let streaming = modelData?.streamingSupported ?? false

		if (streaming) {
			response = await orchestrationClient.stream({
				messagesHistory: convertMessageParamToSAPMessages(messages),
			})
			for await (const chunk of response.stream) {
				const delta = chunk.getDeltaContent()
				if (delta) {
					yield { type: "text", text: delta }
				}
			}
		} else {
			response = await orchestrationClient.chatCompletion({
				messagesHistory: convertMessageParamToSAPMessages(messages),
			})
			const delta = response.getContent()
			if (delta) {
				yield { type: "text", text: delta }
=======
		for await (const chunk of response.stream) {
			const delta = chunk.getDeltaContent()
			if (delta) {
				yield {
					type: "text",
					text: delta,
				}
			}
		}
	}

	private async *llmRequestBASProxy(model: ModelType, azureMessages: any[]): ApiStream {
		const payload = {
			messages: azureMessages,
			stream: true,
		}

		const response = await this.basLLMProxy?.requestCompletion(model.id, payload)

		if (!response) {
			return
		}

		const rl = require("readline").createInterface({
			input: response,
			crlfDelay: Infinity,
		})

		for await (const line of rl) {
			if (line.startsWith("data: ")) {
				const data = line.slice(6).trim()
				if (data === "[DONE]") {
					break
				}

				try {
					const parsed = JSON.parse(data)
					const delta = parsed?.choices?.[0]?.delta?.content
					if (delta) {
						yield {
							type: "text",
							text: delta,
						}
					}
				} catch (err) {
					console.error("Error parsing streamed chunk:", err)
				}
>>>>>>> a05c64d5
			}
		}
	}

	// ---------------------------------------------------------------------------
	// Helpers
	// ---------------------------------------------------------------------------

	getModel(): { id: SapAiCoreModelId; info: ModelInfo } {
		const modeId = (this.options.sapAiCoreModelId as SapAiCoreModelId) || sapAiCoreDefaultModelId
		return {
			id: modeId,
			info: sapAiCoreModels[modeId],
		}
	}

	loadAiCoreCredentials(): string | undefined {
		const credsFilePath = path.join(os.homedir(), AI_CORE_CREDS_FILENAME)

		if (!fs.existsSync(credsFilePath)) {
			return undefined
		}

		const fileContents = fs.readFileSync(credsFilePath, "utf-8")
		try {
			const parsed = JSON.parse(fileContents)

			// Check and report missing credentials
			const missingCredentials = []
			if (!parsed.clientid) {
				missingCredentials.push("clientid")
			}
			if (!parsed.clientsecret) {
				missingCredentials.push("clientsecret")
			}
			if (!parsed.url) {
				missingCredentials.push("url")
			}
			if (!parsed.serviceurls) {
				missingCredentials.push("serviceurls")
			} else if (!parsed.serviceurls.AI_API_URL) {
				missingCredentials.push("serviceurls.AI_API_URL")
			}

			if (missingCredentials.length > 0) {
				throw new Error(`Credentials file is missing required properties: ${missingCredentials.join(", ")}`)
			}

			return JSON.stringify(parsed)
		} catch (e) {
			throw new Error("Failed to parse ai core credentials file:", e)
		}
	}

	setupAiCore(): void {
		let creds: string | undefined

		try {
			creds = this.loadAiCoreCredentials()
		} catch (err) {
			Logger.log(`Failed to load AI Core credentials: ${err}`)
		}

		if (creds) {
			process.env["AICORE_SERVICE_KEY"] = creds
			Logger.log(`AI Core service credentials loaded successfully from file ~/${AI_CORE_CREDS_FILENAME}.`)
		} else if (devspace.isBuildCode()) {
			Logger.log("AI Core credentials missing. Falling back to BAS Proxy LLM AI Core setup.")
			this.basLLMProxy = new BASLLMProxy()
			this.basLLMProxy.getDeployments()
		} else {
			Logger.log(
				`AI Core setup failed. Please check the credentials file ~/${AI_CORE_CREDS_FILENAME} or ensure working in BAS BuildCode.`,
			)
		}
	}

	async getModelsFromSDK(): Promise<Model[]> {
		try {
			const models = await ScenarioApi.scenarioQueryModels("foundation-models", {
				"AI-Resource-Group": "default",
			}).execute()

			// Filter for models that have "orchestration" in their allowedScenarios
			const orchestrationModels = models.resources.filter(
				(model) =>
					model.allowedScenarios.some((scenario: any) => scenario.scenarioId === "orchestration") &&
					model.versions.some((version) => version.isLatest && version.capabilities?.includes("text-generation")),
			)

			// Map the filtered models to the required format
			const formattedModels = orchestrationModels
				.map((model) => {
					// Get the latest version (assuming isLatest: true indicates the latest version)
					const latestVersion = model.versions.find((v) => v.isLatest === true) || model.versions[0]
					return {
						id: model.model,
						provider: model.provider || "SAP",
						name: model.displayName || model.name,
						capabilities: latestVersion.capabilities || [],
						inputTypes: latestVersion.inputTypes || [],
						streamingSupported: model.model.includes("meta") ? false : latestVersion.streamingSupported,
						historySupported: !model.model.includes("abap"),
						imageRecognitionSupported: latestVersion.capabilities?.includes("image-recognition") || false,
					}
				})
				.sort((a, b) => a.provider.localeCompare(b.provider))

			return formattedModels
		} catch (error) {
			console.log("error: ", error)
			return [] // Return an empty array in case of an error
		}
	}
}
export interface Model {
	id: string
	name: string
	provider: string
	capabilities: string[]
	inputTypes: string[]
	streamingSupported: boolean
	historySupported: boolean
	imageRecognitionSupported: boolean
}

/**
 * Converts generic MessageParam[] coming from the front‑end into the structure
 * SAP AI Orchestration expects (ChatMessages).
 */
const convertMessageParamToSAPMessages = (messages: MessageParam[]): ChatMessages => {
	return messages
		.map((message) => {
			// keep every role the SDK supports
			if (
				message.role === "user" ||
				message.role === "assistant" ||
				message.role === "system" ||
				message.role === "tool" ||
				message.role === "function"
			) {
				return {
					role: message.role,
					content:
						typeof message.content === "string"
							? message.content
							: message.content.map((m) => {
									if (m.type === "text") {
										return { ...m }
									} else if (m.type === "image") {
										return {
											type: "image_url",
											image_url: {
												url: (m as any).image_url?.url ?? (m as any).image ?? "",
												detail: (m as any).image_url?.detail ?? "auto",
											},
										}
									}
									throw new Error(`Unsupported message type: ${(m as any).type}`)
								}),
				}
			}
			return null
		})
		.filter((message) => message !== null) as ChatMessages
}<|MERGE_RESOLUTION|>--- conflicted
+++ resolved
@@ -8,26 +8,6 @@
 import { ApiHandlerOptions, ModelInfo, sapAiCoreDefaultModelId, SapAiCoreModelId, sapAiCoreModels } from "../../shared/api"
 import { ApiStream } from "../transform/stream"
 import { withRetry } from "../retry"
-<<<<<<< HEAD
-
-export class SapAiCore implements ApiHandler {
-	private options: ApiHandlerOptions
-	private modelsReady: Promise<void> // ← 1️⃣  keep the promise
-	private formattedModels: Model[] = [] // ← 2️⃣  keep the data in-memory
-
-	constructor(options: ApiHandlerOptions) {
-		this.options = options
-		this.setupAiCoreEnvVariable()
-		this.modelsReady = this.getModelsFromSDK()
-			.then((models) => {
-				// save the array in memory
-				this.formattedModels = models
-			})
-			.catch((err) => {
-				console.error("model fetch failed:", err)
-				this.formattedModels = [] // fail‐safe
-			})
-=======
 import { convertToOpenAiMessages } from "../transform/openai-format"
 import OpenAI from "openai"
 import { devspace } from "@sap/bas-sdk"
@@ -44,110 +24,90 @@
 export class SapAiCore implements ApiHandler {
 	private options: ApiHandlerOptions
 	private basLLMProxy: BASLLMProxy | undefined
+	private modelsReady: Promise<void> // ← 1️⃣  keep the promise
+	private formattedModels: Model[] = [] // ← 2️⃣  keep the data in-memory
 
 	constructor(options: ApiHandlerOptions) {
 		this.options = options
 		this.setupAiCore()
->>>>>>> a05c64d5
-	}
-
-	/**
-	 * Main entry point called by the router. It forwards the conversation to the
-	 * orchestration runtime and yields streamed chunks back to the caller.
-	 */
-	@withRetry()
-	async *createMessage(systemPrompt: string, messages: MessageParam[]): ApiStream {
-		await this.modelsReady
-
-		const model = this.getModel()
-<<<<<<< HEAD
-
-		// Define the LLM to be used by the Orchestration pipeline
-		const llm: LlmModuleConfig = {
-			model_name: model.id,
-			// add model_params only for Anthropic models
-			...(model.id.includes("anthropic") && {
-				model_params: { max_tokens: 8192 },
-			}),
-=======
-		const modelInfo = model.info
-
-		// Convert to OpenAI format first
-		const openAImessages = [...convertToOpenAiMessages(messages)]
-		// Then convert to Azure OpenAI format
-		const azureSystemMessages: AzureOpenAiChatCompletionRequestSystemMessage = {
-			role: "system",
-			content: systemPrompt,
->>>>>>> a05c64d5
-		}
-
-<<<<<<< HEAD
-		// Simple template: just pass the system prompt.  If you need RAG you can
-		// replace this with the grounding template variant.
-		const templating: TemplatingModuleConfig = {
-			template: [
-=======
-		if (process.env["AICORE_SERVICE_KEY"]) {
-			yield* this.llmRequestAICore(model, modelInfo, azureMessages)
+		this.modelsReady = this.getModelsFromSDK()
+			.then((models) => {
+				// save the array in memory
+				this.formattedModels = models
+			})
+			.catch((err) => {
+				console.error("model fetch failed:", err)
+				this.formattedModels = [] // fail‐safe
+			})
+	}
+	getModel(): { id: SapAiCoreModelId; info: ModelInfo } {
+		const modeId = (this.options.sapAiCoreModelId as SapAiCoreModelId) || sapAiCoreDefaultModelId
+		return {
+			id: modeId,
+			info: sapAiCoreModels[modeId],
+		}
+	}
+
+	loadAiCoreCredentials(): string | undefined {
+		const credsFilePath = path.join(os.homedir(), AI_CORE_CREDS_FILENAME)
+
+		if (!fs.existsSync(credsFilePath)) {
+			return undefined
+		}
+
+		const fileContents = fs.readFileSync(credsFilePath, "utf-8")
+		try {
+			const parsed = JSON.parse(fileContents)
+
+			// Check and report missing credentials
+			const missingCredentials = []
+			if (!parsed.clientid) {
+				missingCredentials.push("clientid")
+			}
+			if (!parsed.clientsecret) {
+				missingCredentials.push("clientsecret")
+			}
+			if (!parsed.url) {
+				missingCredentials.push("url")
+			}
+			if (!parsed.serviceurls) {
+				missingCredentials.push("serviceurls")
+			} else if (!parsed.serviceurls.AI_API_URL) {
+				missingCredentials.push("serviceurls.AI_API_URL")
+			}
+
+			if (missingCredentials.length > 0) {
+				throw new Error(`Credentials file is missing required properties: ${missingCredentials.join(", ")}`)
+			}
+
+			return JSON.stringify(parsed)
+		} catch (e) {
+			throw new Error("Failed to parse ai core credentials file:", e)
+		}
+	}
+
+	setupAiCore(): void {
+		let creds: string | undefined
+
+		try {
+			creds = this.loadAiCoreCredentials()
+		} catch (err) {
+			Logger.log(`Failed to load AI Core credentials: ${err}`)
+		}
+
+		if (creds) {
+			process.env["AICORE_SERVICE_KEY"] = creds
+			Logger.log(`AI Core service credentials loaded successfully from file ~/${AI_CORE_CREDS_FILENAME}.`)
+		} else if (devspace.isBuildCode()) {
+			Logger.log("AI Core credentials missing. Falling back to BAS Proxy LLM AI Core setup.")
+			this.basLLMProxy = new BASLLMProxy()
+			this.basLLMProxy.getDeployments()
 		} else {
-			yield* this.llmRequestBASProxy(model, azureMessages)
-		}
-	}
-
-	private async *llmRequestAICore(model: ModelType, modelInfo: ModelInfo, azureMessages: any[]): ApiStream {
-		const chatClient = new AzureOpenAiChatClient(model.id.trim())
-		let response
-		if (model.id === "o3-mini") {
-			response = await chatClient.stream(
-				{
-					max_completion_tokens: modelInfo.maxTokens,
-					messages: azureMessages,
-				},
-				undefined,
->>>>>>> a05c64d5
-				{
-					role: "system",
-					content: systemPrompt,
-				},
-			],
-		}
-
-<<<<<<< HEAD
-		const orchestrationClient = new OrchestrationClient({ llm, templating })
-		let response
-		const modelData = this.formattedModels.find((m) => m.id === model.id)
-
-		let streaming = modelData?.streamingSupported ?? false
-
-		if (streaming) {
-			response = await orchestrationClient.stream({
-				messagesHistory: convertMessageParamToSAPMessages(messages),
-			})
-			for await (const chunk of response.stream) {
-				const delta = chunk.getDeltaContent()
-				if (delta) {
-					yield { type: "text", text: delta }
-				}
-			}
-		} else {
-			response = await orchestrationClient.chatCompletion({
-				messagesHistory: convertMessageParamToSAPMessages(messages),
-			})
-			const delta = response.getContent()
-			if (delta) {
-				yield { type: "text", text: delta }
-=======
-		for await (const chunk of response.stream) {
-			const delta = chunk.getDeltaContent()
-			if (delta) {
-				yield {
-					type: "text",
-					text: delta,
-				}
-			}
-		}
-	}
-
+			Logger.log(
+				`AI Core setup failed. Please check the credentials file ~/${AI_CORE_CREDS_FILENAME} or ensure working in BAS BuildCode.`,
+			)
+		}
+	}
 	private async *llmRequestBASProxy(model: ModelType, azureMessages: any[]): ApiStream {
 		const payload = {
 			messages: azureMessages,
@@ -184,81 +144,7 @@
 				} catch (err) {
 					console.error("Error parsing streamed chunk:", err)
 				}
->>>>>>> a05c64d5
-			}
-		}
-	}
-
-	// ---------------------------------------------------------------------------
-	// Helpers
-	// ---------------------------------------------------------------------------
-
-	getModel(): { id: SapAiCoreModelId; info: ModelInfo } {
-		const modeId = (this.options.sapAiCoreModelId as SapAiCoreModelId) || sapAiCoreDefaultModelId
-		return {
-			id: modeId,
-			info: sapAiCoreModels[modeId],
-		}
-	}
-
-	loadAiCoreCredentials(): string | undefined {
-		const credsFilePath = path.join(os.homedir(), AI_CORE_CREDS_FILENAME)
-
-		if (!fs.existsSync(credsFilePath)) {
-			return undefined
-		}
-
-		const fileContents = fs.readFileSync(credsFilePath, "utf-8")
-		try {
-			const parsed = JSON.parse(fileContents)
-
-			// Check and report missing credentials
-			const missingCredentials = []
-			if (!parsed.clientid) {
-				missingCredentials.push("clientid")
-			}
-			if (!parsed.clientsecret) {
-				missingCredentials.push("clientsecret")
-			}
-			if (!parsed.url) {
-				missingCredentials.push("url")
-			}
-			if (!parsed.serviceurls) {
-				missingCredentials.push("serviceurls")
-			} else if (!parsed.serviceurls.AI_API_URL) {
-				missingCredentials.push("serviceurls.AI_API_URL")
-			}
-
-			if (missingCredentials.length > 0) {
-				throw new Error(`Credentials file is missing required properties: ${missingCredentials.join(", ")}`)
-			}
-
-			return JSON.stringify(parsed)
-		} catch (e) {
-			throw new Error("Failed to parse ai core credentials file:", e)
-		}
-	}
-
-	setupAiCore(): void {
-		let creds: string | undefined
-
-		try {
-			creds = this.loadAiCoreCredentials()
-		} catch (err) {
-			Logger.log(`Failed to load AI Core credentials: ${err}`)
-		}
-
-		if (creds) {
-			process.env["AICORE_SERVICE_KEY"] = creds
-			Logger.log(`AI Core service credentials loaded successfully from file ~/${AI_CORE_CREDS_FILENAME}.`)
-		} else if (devspace.isBuildCode()) {
-			Logger.log("AI Core credentials missing. Falling back to BAS Proxy LLM AI Core setup.")
-			this.basLLMProxy = new BASLLMProxy()
-			this.basLLMProxy.getDeployments()
-		} else {
-			Logger.log(
-				`AI Core setup failed. Please check the credentials file ~/${AI_CORE_CREDS_FILENAME} or ensure working in BAS BuildCode.`,
-			)
+			}
 		}
 	}
 
@@ -274,7 +160,6 @@
 					model.allowedScenarios.some((scenario: any) => scenario.scenarioId === "orchestration") &&
 					model.versions.some((version) => version.isLatest && version.capabilities?.includes("text-generation")),
 			)
-
 			// Map the filtered models to the required format
 			const formattedModels = orchestrationModels
 				.map((model) => {
@@ -299,7 +184,68 @@
 			return [] // Return an empty array in case of an error
 		}
 	}
+
+	/**
+	 * Main entry point called by the router. It forwards the conversation to the
+	 * orchestration runtime and yields streamed chunks back to the caller.
+	 */
+	@withRetry()
+	async *createMessage(systemPrompt: string, messages: MessageParam[]): ApiStream {
+		await this.modelsReady
+
+		const model = this.getModel()
+		const modelInfo = model.info
+
+		// Define the LLM to be used by the Orchestration pipeline
+		const llm: LlmModuleConfig = {
+			model_name: model.id,
+			// add model_params only for Anthropic models
+			...(model.id.includes("anthropic") && {
+				model_params: { max_tokens: 8192 },
+			}),
+		}
+		// Simple template: just pass the system prompt.  If you need RAG you can
+		// replace this with the grounding template variant.
+		const templating: TemplatingModuleConfig = {
+			template: [
+				{
+					role: "system",
+					content: systemPrompt,
+				},
+			],
+		}
+		const orchestrationClient = new OrchestrationClient({ llm, templating })
+		const modelData = this.formattedModels.find((m) => m.id === model.id)
+		let streaming = modelData?.streamingSupported ?? false
+		let response
+		if (streaming) {
+			response = await orchestrationClient.stream({
+				messagesHistory: convertMessageParamToSAPMessages(messages),
+			})
+			for await (const chunk of response.stream) {
+				const delta = chunk.getDeltaContent()
+				if (delta) {
+					yield { type: "text", text: delta }
+				}
+			}
+		} else {
+			response = await orchestrationClient.chatCompletion({
+				messagesHistory: convertMessageParamToSAPMessages(messages),
+			})
+			const delta = response.getContent()
+			if (delta) {
+				yield { type: "text", text: delta }
+			}
+		}
+
+		// if (process.env["AICORE_SERVICE_KEY"]) {
+		// 	yield* this.llmRequestAICore(model, modelInfo, azureMessages)
+		// } else {
+		// 	yield* this.llmRequestBASProxy(model, azureMessages)
+		// }
+	}
 }
+
 export interface Model {
 	id: string
 	name: string
